--- conflicted
+++ resolved
@@ -413,10 +413,7 @@
 
 ```bash
 GET /admin/node-health/:chain
-<<<<<<< HEAD
-=======
-
->>>>>>> 2bcceed1
+
 ```
 
 **Example:** `GET /admin/node-health/sepolia`
@@ -447,10 +444,7 @@
 
 ```bash
 GET /admin/node-metrics/:chain
-<<<<<<< HEAD
-=======
-
->>>>>>> 2bcceed1
+
 ```
 **Example:** `GET /admin/node-metrics/sepolia`
 
@@ -894,22 +888,13 @@
 | `NODE_ENV`               | Environment                  | `development`                          | No       |
 | `MONGO_URI`              | MongoDB connection           | `mongodb://localhost:27017/nodebridge` | Yes      |
 | `JWT_SECRET`             | JWT signing secret           | -                                      | Yes      |
-<<<<<<< HEAD
 | `CHAINNAME_EXECUTION_RPC_URL` | RPC URL for 'CHAINNAME' execution layer. Replace `CHAINNAME` with chain ID (e.g., `ETHEREUM`). | -       | Yes (for each configured chain) |
 | `CHAINNAME_CONSENSUS_API_URL` | Beacon API URL for 'CHAINNAME' consensus layer. Replace `CHAINNAME` as above.            | -       | No (Optional, per chain) |
 | `CHAINNAME_PROMETHEUS_URL`    | Prometheus URL for 'CHAINNAME' specific metrics. Replace `CHAINNAME` as above.           | -       | No (Optional, per chain) |
 | `DEFAULT_MAX_RPS`        | Rate limit (requests/second) | `20`                                   | No       |
 | `DEFAULT_DAILY_REQUESTS` | Daily request limit          | `10000`                                | No       |
 | `ENABLE_METRICS`         | Enable gateway's Prometheus metrics endpoint (`/metrics`) | `true`    | No       |
-=======
-| `EXECUTION_RPC_URL`      | Ethereum execution node      | `http://localhost:8545`                | Yes      |
-| `CONSENSUS_API_URL`      | Ethereum consensus node      | `http://localhost:5052`                | Yes      |
-| `PROMETHEUS_URL`         | Prometheus metrics endpoint  | -                                      | No       |
-| `DEFAULT_MAX_RPS`        | Default rate limit (requests/second) for new apps if not set in DB. Deprecated in favor of DefaultAppSettings model. | `20`                                   | No       |
-| `DEFAULT_DAILY_REQUESTS` | Default daily request limit for new apps if not set in DB. Deprecated in favor of DefaultAppSettings model. | `10000`                                | No       |
-| `FALLBACK_DEFAULT_MAX_RPS` | Fallback RPS for new apps if DefaultAppSettings are not configured in DB. | `20`                                   | No       |
-| `FALLBACK_DEFAULT_DAILY_LIMIT` | Fallback daily limit for new apps if DefaultAppSettings are not configured in DB. | `10000`                                | No       |
->>>>>>> 2bcceed1
+
 
 ### Development Workflow
 
